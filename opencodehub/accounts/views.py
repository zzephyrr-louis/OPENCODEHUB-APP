--- conflicted
+++ resolved
@@ -894,7 +894,6 @@
     if request.method == 'POST':
         file_name = file.name
         
-<<<<<<< HEAD
         # Delete the physical file with error handling
         try:
             if file.file:
@@ -907,21 +906,6 @@
             file.delete()
             
             # Create version for file deletion
-=======
-        # Delete the physical file if it exists
-        try:
-            if file.file:
-                file.file.delete(save=False)
-        except Exception as e:
-            print(f"⚠️ Could not delete physical file: {str(e)}")
-            # Continue anyway to delete database record
-        
-        # Delete the database record
-        file.delete()
-        
-        # Create version for file deletion
-        try:
->>>>>>> cb6abdea
             create_project_version(
                 project=project,
                 user=request.user,
@@ -929,12 +913,8 @@
                 description=f'Deleted file: {file_name}'
             )
         except Exception as e:
-<<<<<<< HEAD
             messages.error(request, f'Failed to delete file from database: {str(e)}')
             return redirect('project_detail', project_id=project.id)
-=======
-            print(f"⚠️ Could not create version: {str(e)}")
->>>>>>> cb6abdea
         
         messages.success(request, f'File "{file_name}" deleted successfully!')
         return redirect('project_detail', project_id=project.id)
@@ -990,25 +970,14 @@
         file_type = 'text'
         is_editable = True
         try:
-<<<<<<< HEAD
             with file.file.open('r', encoding='utf-8', errors='ignore') as f:
                 file_content = f.read()
-=======
-            # Open and read file properly
-            file.file.open('rb')
-            file_bytes = file.file.read()
-            file.file.close()
-            file_content = file_bytes.decode('utf-8', errors='ignore')
-            print(f"✅ Text file loaded: {len(file_content)} chars")
-            
->>>>>>> cb6abdea
         except Exception as e:
             messages.error(request, f'Could not read file: {str(e)}')
             is_editable = False
     
     elif file_extension in WORD_EXTENSIONS:
         file_type = 'word'
-<<<<<<< HEAD
         if not MAMMOTH_AVAILABLE:
             messages.error(request, 'Word file processing is not available. Please install mammoth library.')
             is_editable = False
@@ -1050,163 +1019,6 @@
                 messages.error(request, f'Could not read Excel file: {str(e)}')
                 is_editable = False
     
-=======
-        is_editable = True
-        file_content = ''
-        
-        try:
-            import mammoth
-            
-            # Open and read file properly
-            file.file.open('rb')
-            file_bytes = file.file.read()
-            file.file.close()
-            file_stream = BytesIO(file_bytes)
-            
-            result = mammoth.convert_to_html(file_stream)
-            file_content = result.value
-            print(f"✅ Word file loaded successfully")
-            
-        except ImportError:
-            print("⚠️ mammoth library not installed")
-            messages.warning(request, 'Word file support not available. Starting with empty editor.')
-            file_content = '<p>Document content could not be loaded.</p>'
-            
-        except Exception as e:
-            print(f"⚠️ Word file error: {str(e)}")
-            import traceback
-            print(traceback.format_exc())
-            messages.warning(request, 'Could not read Word file. Starting with empty editor.')
-            file_content = '<p>Document content could not be loaded.</p>'
-    
-    elif file_extension in EXCEL_EXTENSIONS:
-        file_type = 'excel'
-        is_editable = True
-        excel_data = {'headers': [], 'rows': []}
-        
-        try:
-            import openpyxl
-            from openpyxl.utils.exceptions import InvalidFileException
-            
-            # Reset file pointer and read
-            file.file.seek(0)
-            file_bytes = file.file.read()
-            print(f"📊 Excel file size: {len(file_bytes)} bytes")
-            
-            if len(file_bytes) == 0:
-                raise Exception("File is empty (0 bytes)")
-            
-            # Create BytesIO stream
-            file_stream = BytesIO(file_bytes)
-            
-            # Load workbook - data_only=True converts formulas to their calculated values
-            wb = openpyxl.load_workbook(file_stream, data_only=True)
-            sheet = wb.active
-            
-            print(f"📊 Sheet: '{sheet.title}' | Max row: {sheet.max_row} | Max col: {sheet.max_column}")
-            
-            # Read all data with proper handling
-            all_rows = []
-            
-            for row_idx in range(1, sheet.max_row + 1):
-                row_data = []
-                for col_idx in range(1, sheet.max_column + 1):
-                    cell = sheet.cell(row=row_idx, column=col_idx)
-                    
-                    # Get cell value, handling different types
-                    cell_value = cell.value
-                    
-                    # Convert to string, handling None, numbers, dates, etc.
-                    if cell_value is None:
-                        str_value = ''
-                    elif isinstance(cell_value, (int, float)):
-                        # Format numbers nicely (remove .0 for whole numbers)
-                        if isinstance(cell_value, float) and cell_value.is_integer():
-                            str_value = str(int(cell_value))
-                        else:
-                            str_value = str(cell_value)
-                    else:
-                        str_value = str(cell_value)
-                    
-                    row_data.append(str_value)
-                
-                # Only add row if it has at least one non-empty cell
-                if any(cell.strip() for cell in row_data):
-                    all_rows.append(row_data)
-            
-            wb.close()
-            
-            print(f"📊 Read {len(all_rows)} rows")
-            
-            # Process the data
-            if len(all_rows) > 0:
-                # First row as headers
-                excel_data['headers'] = all_rows[0]
-                
-                print(f"📊 Headers: {excel_data['headers']}")
-                
-                # Ensure headers are not empty
-                for i, header in enumerate(excel_data['headers']):
-                    if not header.strip():
-                        excel_data['headers'][i] = f'Column {i+1}'
-                
-                # Rest as data rows
-                excel_data['rows'] = all_rows[1:] if len(all_rows) > 1 else []
-                
-                print(f"📊 Data rows: {excel_data['rows']}")
-                
-                # Ensure all rows have same number of columns as headers
-                num_cols = len(excel_data['headers'])
-                for row in excel_data['rows']:
-                    while len(row) < num_cols:
-                        row.append('')
-                    # Trim if row is longer
-                    if len(row) > num_cols:
-                        row[:] = row[:num_cols]
-                
-                # If no data rows, add at least 2 empty rows for editing
-                if len(excel_data['rows']) == 0:
-                    excel_data['rows'] = [[''] * num_cols for _ in range(2)]
-                
-                print(f"✅ Excel loaded: {len(excel_data['headers'])} columns × {len(excel_data['rows'])} rows")
-            else:
-                # Completely empty file - create default structure
-                print("⚠️ No data in Excel file, using defaults")
-                excel_data = {
-                    'headers': ['Column 1', 'Column 2', 'Column 3'],
-                    'rows': [['', '', ''], ['', '', '']]
-                }
-            
-        except ImportError:
-            print("❌ openpyxl not installed")
-            messages.warning(request, '⚠️ Excel support requires openpyxl library. Please contact administrator.')
-            is_editable = False
-            excel_data = {
-                'headers': ['Column 1', 'Column 2', 'Column 3'],
-                'rows': [['Error: openpyxl not installed', '', '']]
-            }
-            
-        except InvalidFileException as e:
-            print(f"❌ Invalid Excel file: {str(e)}")
-            messages.error(request, '❌ This file appears to be corrupted or is not a valid Excel file.')
-            is_editable = False
-            excel_data = {
-                'headers': ['Error'],
-                'rows': [['This file could not be read. It may be corrupted.']]
-            }
-            
-        except Exception as e:
-            print(f"❌ Excel error: {str(e)}")
-            import traceback
-            print(traceback.format_exc())
-            messages.error(request, f'❌ Error reading Excel file: {str(e)}')
-            is_editable = False
-            excel_data = {
-                'headers': ['Error'],
-                'rows': [[f'Could not load file: {str(e)}']]
-            }
-
->>>>>>> cb6abdea
     # Handle file save (POST request)
     if request.method == 'POST' and is_editable:
         # Check if user can edit
@@ -1260,18 +1072,9 @@
                 
                 # Re-read for display
                 import mammoth
-<<<<<<< HEAD
                 with file.file.open('rb') as docx_file:
                     result = mammoth.convert_to_html(docx_file)
                     file_content = result.value
-=======
-                file.file.open('rb')
-                file_bytes = file.file.read()
-                file.file.close()
-                file_stream = BytesIO(file_bytes)
-                result = mammoth.convert_to_html(file_stream)
-                file_content = result.value
->>>>>>> cb6abdea
             
             elif file_type == 'excel':
                 # Save Excel file
@@ -1314,15 +1117,7 @@
                 file.save()
                 
                 # Re-read for display
-<<<<<<< HEAD
                 wb = openpyxl.load_workbook(file.file.path)
-=======
-                file.file.open('rb')
-                file_bytes = file.file.read()
-                file.file.close()
-                file_stream = BytesIO(file_bytes)
-                wb = openpyxl.load_workbook(file_stream, data_only=True)
->>>>>>> cb6abdea
                 sheet = wb.active
                 excel_data = {'headers': [], 'rows': []}
                 for i, row in enumerate(sheet.iter_rows(values_only=True)):
